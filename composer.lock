{
    "_readme": [
        "This file locks the dependencies of your project to a known state",
        "Read more about it at https://getcomposer.org/doc/01-basic-usage.md#composer-lock-the-lock-file",
        "This file is @generated automatically"
    ],
<<<<<<< HEAD
    "hash": "d367e6c3b956c8ca0de17c9d5878da60",
    "content-hash": "e2c4694652f7db1c1a2b7c6779967456",
=======
    "hash": "7db1854a8a4cf6907b2bfe0ccc749c48",
    "content-hash": "0cd6de5d196067e37cd4f73ed50c75a9",
>>>>>>> b5dd4462
    "packages": [],
    "packages-dev": [
        {
            "name": "doctrine/instantiator",
            "version": "1.0.5",
            "source": {
                "type": "git",
                "url": "https://github.com/doctrine/instantiator.git",
                "reference": "8e884e78f9f0eb1329e445619e04456e64d8051d"
            },
            "dist": {
                "type": "zip",
                "url": "https://api.github.com/repos/doctrine/instantiator/zipball/8e884e78f9f0eb1329e445619e04456e64d8051d",
                "reference": "8e884e78f9f0eb1329e445619e04456e64d8051d",
                "shasum": ""
            },
            "require": {
                "php": ">=5.3,<8.0-DEV"
            },
            "require-dev": {
                "athletic/athletic": "~0.1.8",
                "ext-pdo": "*",
                "ext-phar": "*",
                "phpunit/phpunit": "~4.0",
                "squizlabs/php_codesniffer": "~2.0"
            },
            "type": "library",
            "extra": {
                "branch-alias": {
                    "dev-master": "1.0.x-dev"
                }
            },
            "autoload": {
                "psr-4": {
                    "Doctrine\\Instantiator\\": "src/Doctrine/Instantiator/"
                }
            },
            "notification-url": "https://packagist.org/downloads/",
            "license": [
                "MIT"
            ],
            "authors": [
                {
                    "name": "Marco Pivetta",
                    "email": "ocramius@gmail.com",
                    "homepage": "http://ocramius.github.com/"
                }
            ],
            "description": "A small, lightweight utility to instantiate objects in PHP without invoking their constructors",
            "homepage": "https://github.com/doctrine/instantiator",
            "keywords": [
                "constructor",
                "instantiate"
            ],
            "time": "2015-06-14 21:17:01"
        },
        {
<<<<<<< HEAD
            "name": "phpdocumentor/reflection-docblock",
            "version": "2.0.4",
            "source": {
                "type": "git",
                "url": "https://github.com/phpDocumentor/ReflectionDocBlock.git",
                "reference": "d68dbdc53dc358a816f00b300704702b2eaff7b8"
            },
            "dist": {
                "type": "zip",
                "url": "https://api.github.com/repos/phpDocumentor/ReflectionDocBlock/zipball/d68dbdc53dc358a816f00b300704702b2eaff7b8",
                "reference": "d68dbdc53dc358a816f00b300704702b2eaff7b8",
                "shasum": ""
            },
            "require": {
                "php": ">=5.3.3"
            },
            "require-dev": {
                "phpunit/phpunit": "~4.0"
            },
            "suggest": {
                "dflydev/markdown": "~1.0",
                "erusev/parsedown": "~1.0"
=======
            "name": "myclabs/deep-copy",
            "version": "1.5.5",
            "source": {
                "type": "git",
                "url": "https://github.com/myclabs/DeepCopy.git",
                "reference": "399c1f9781e222f6eb6cc238796f5200d1b7f108"
            },
            "dist": {
                "type": "zip",
                "url": "https://api.github.com/repos/myclabs/DeepCopy/zipball/399c1f9781e222f6eb6cc238796f5200d1b7f108",
                "reference": "399c1f9781e222f6eb6cc238796f5200d1b7f108",
                "shasum": ""
            },
            "require": {
                "php": ">=5.4.0"
            },
            "require-dev": {
                "doctrine/collections": "1.*",
                "phpunit/phpunit": "~4.1"
            },
            "type": "library",
            "autoload": {
                "psr-4": {
                    "DeepCopy\\": "src/DeepCopy/"
                }
            },
            "notification-url": "https://packagist.org/downloads/",
            "license": [
                "MIT"
            ],
            "description": "Create deep copies (clones) of your objects",
            "homepage": "https://github.com/myclabs/DeepCopy",
            "keywords": [
                "clone",
                "copy",
                "duplicate",
                "object",
                "object graph"
            ],
            "time": "2016-10-31 17:19:45"
        },
        {
            "name": "phpdocumentor/reflection-common",
            "version": "1.0",
            "source": {
                "type": "git",
                "url": "https://github.com/phpDocumentor/ReflectionCommon.git",
                "reference": "144c307535e82c8fdcaacbcfc1d6d8eeb896687c"
            },
            "dist": {
                "type": "zip",
                "url": "https://api.github.com/repos/phpDocumentor/ReflectionCommon/zipball/144c307535e82c8fdcaacbcfc1d6d8eeb896687c",
                "reference": "144c307535e82c8fdcaacbcfc1d6d8eeb896687c",
                "shasum": ""
            },
            "require": {
                "php": ">=5.5"
            },
            "require-dev": {
                "phpunit/phpunit": "^4.6"
            },
            "type": "library",
            "extra": {
                "branch-alias": {
                    "dev-master": "1.0.x-dev"
                }
            },
            "autoload": {
                "psr-4": {
                    "phpDocumentor\\Reflection\\": [
                        "src"
                    ]
                }
            },
            "notification-url": "https://packagist.org/downloads/",
            "license": [
                "MIT"
            ],
            "authors": [
                {
                    "name": "Jaap van Otterdijk",
                    "email": "opensource@ijaap.nl"
                }
            ],
            "description": "Common reflection classes used by phpdocumentor to reflect the code structure",
            "homepage": "http://www.phpdoc.org",
            "keywords": [
                "FQSEN",
                "phpDocumentor",
                "phpdoc",
                "reflection",
                "static analysis"
            ],
            "time": "2015-12-27 11:43:31"
        },
        {
            "name": "phpdocumentor/reflection-docblock",
            "version": "3.1.1",
            "source": {
                "type": "git",
                "url": "https://github.com/phpDocumentor/ReflectionDocBlock.git",
                "reference": "8331b5efe816ae05461b7ca1e721c01b46bafb3e"
            },
            "dist": {
                "type": "zip",
                "url": "https://api.github.com/repos/phpDocumentor/ReflectionDocBlock/zipball/8331b5efe816ae05461b7ca1e721c01b46bafb3e",
                "reference": "8331b5efe816ae05461b7ca1e721c01b46bafb3e",
                "shasum": ""
            },
            "require": {
                "php": ">=5.5",
                "phpdocumentor/reflection-common": "^1.0@dev",
                "phpdocumentor/type-resolver": "^0.2.0",
                "webmozart/assert": "^1.0"
            },
            "require-dev": {
                "mockery/mockery": "^0.9.4",
                "phpunit/phpunit": "^4.4"
            },
            "type": "library",
            "autoload": {
                "psr-4": {
                    "phpDocumentor\\Reflection\\": [
                        "src/"
                    ]
                }
            },
            "notification-url": "https://packagist.org/downloads/",
            "license": [
                "MIT"
            ],
            "authors": [
                {
                    "name": "Mike van Riel",
                    "email": "me@mikevanriel.com"
                }
            ],
            "description": "With this component, a library can provide support for annotations via DocBlocks or otherwise retrieve information that is embedded in a DocBlock.",
            "time": "2016-09-30 07:12:33"
        },
        {
            "name": "phpdocumentor/type-resolver",
            "version": "0.2",
            "source": {
                "type": "git",
                "url": "https://github.com/phpDocumentor/TypeResolver.git",
                "reference": "b39c7a5b194f9ed7bd0dd345c751007a41862443"
            },
            "dist": {
                "type": "zip",
                "url": "https://api.github.com/repos/phpDocumentor/TypeResolver/zipball/b39c7a5b194f9ed7bd0dd345c751007a41862443",
                "reference": "b39c7a5b194f9ed7bd0dd345c751007a41862443",
                "shasum": ""
            },
            "require": {
                "php": ">=5.5",
                "phpdocumentor/reflection-common": "^1.0"
            },
            "require-dev": {
                "mockery/mockery": "^0.9.4",
                "phpunit/phpunit": "^5.2||^4.8.24"
>>>>>>> b5dd4462
            },
            "type": "library",
            "extra": {
                "branch-alias": {
<<<<<<< HEAD
                    "dev-master": "2.0.x-dev"
                }
            },
            "autoload": {
                "psr-0": {
                    "phpDocumentor": [
=======
                    "dev-master": "1.0.x-dev"
                }
            },
            "autoload": {
                "psr-4": {
                    "phpDocumentor\\Reflection\\": [
>>>>>>> b5dd4462
                        "src/"
                    ]
                }
            },
            "notification-url": "https://packagist.org/downloads/",
            "license": [
                "MIT"
            ],
            "authors": [
                {
                    "name": "Mike van Riel",
<<<<<<< HEAD
                    "email": "mike.vanriel@naenius.com"
                }
            ],
            "time": "2015-02-03 12:10:50"
        },
        {
            "name": "phpspec/prophecy",
            "version": "v1.6.0",
            "source": {
                "type": "git",
                "url": "https://github.com/phpspec/prophecy.git",
                "reference": "3c91bdf81797d725b14cb62906f9a4ce44235972"
            },
            "dist": {
                "type": "zip",
                "url": "https://api.github.com/repos/phpspec/prophecy/zipball/3c91bdf81797d725b14cb62906f9a4ce44235972",
                "reference": "3c91bdf81797d725b14cb62906f9a4ce44235972",
=======
                    "email": "me@mikevanriel.com"
                }
            ],
            "time": "2016-06-10 07:14:17"
        },
        {
            "name": "phpspec/prophecy",
            "version": "v1.6.1",
            "source": {
                "type": "git",
                "url": "https://github.com/phpspec/prophecy.git",
                "reference": "58a8137754bc24b25740d4281399a4a3596058e0"
            },
            "dist": {
                "type": "zip",
                "url": "https://api.github.com/repos/phpspec/prophecy/zipball/58a8137754bc24b25740d4281399a4a3596058e0",
                "reference": "58a8137754bc24b25740d4281399a4a3596058e0",
>>>>>>> b5dd4462
                "shasum": ""
            },
            "require": {
                "doctrine/instantiator": "^1.0.2",
                "php": "^5.3|^7.0",
<<<<<<< HEAD
                "phpdocumentor/reflection-docblock": "~2.0",
                "sebastian/comparator": "~1.1",
                "sebastian/recursion-context": "~1.0"
            },
            "require-dev": {
                "phpspec/phpspec": "~2.0"
=======
                "phpdocumentor/reflection-docblock": "^2.0|^3.0.2",
                "sebastian/comparator": "^1.1",
                "sebastian/recursion-context": "^1.0"
            },
            "require-dev": {
                "phpspec/phpspec": "^2.0"
>>>>>>> b5dd4462
            },
            "type": "library",
            "extra": {
                "branch-alias": {
<<<<<<< HEAD
                    "dev-master": "1.5.x-dev"
=======
                    "dev-master": "1.6.x-dev"
>>>>>>> b5dd4462
                }
            },
            "autoload": {
                "psr-0": {
                    "Prophecy\\": "src/"
                }
            },
            "notification-url": "https://packagist.org/downloads/",
            "license": [
                "MIT"
            ],
            "authors": [
                {
                    "name": "Konstantin Kudryashov",
                    "email": "ever.zet@gmail.com",
                    "homepage": "http://everzet.com"
                },
                {
                    "name": "Marcello Duarte",
                    "email": "marcello.duarte@gmail.com"
                }
            ],
            "description": "Highly opinionated mocking framework for PHP 5.3+",
            "homepage": "https://github.com/phpspec/prophecy",
            "keywords": [
                "Double",
                "Dummy",
                "fake",
                "mock",
                "spy",
                "stub"
            ],
<<<<<<< HEAD
            "time": "2016-02-15 07:46:21"
        },
        {
            "name": "phpunit/php-code-coverage",
            "version": "2.2.4",
            "source": {
                "type": "git",
                "url": "https://github.com/sebastianbergmann/php-code-coverage.git",
                "reference": "eabf68b476ac7d0f73793aada060f1c1a9bf8979"
            },
            "dist": {
                "type": "zip",
                "url": "https://api.github.com/repos/sebastianbergmann/php-code-coverage/zipball/eabf68b476ac7d0f73793aada060f1c1a9bf8979",
                "reference": "eabf68b476ac7d0f73793aada060f1c1a9bf8979",
                "shasum": ""
            },
            "require": {
                "php": ">=5.3.3",
                "phpunit/php-file-iterator": "~1.3",
                "phpunit/php-text-template": "~1.2",
                "phpunit/php-token-stream": "~1.3",
                "sebastian/environment": "^1.3.2",
                "sebastian/version": "~1.0"
            },
            "require-dev": {
                "ext-xdebug": ">=2.1.4",
                "phpunit/phpunit": "~4"
            },
            "suggest": {
                "ext-dom": "*",
                "ext-xdebug": ">=2.2.1",
=======
            "time": "2016-06-07 08:13:47"
        },
        {
            "name": "phpunit/dbunit",
            "version": "2.0.2",
            "source": {
                "type": "git",
                "url": "https://github.com/sebastianbergmann/dbunit.git",
                "reference": "390cefcb101e07e1d6400dbdfc3b90ecf2c1279f"
            },
            "dist": {
                "type": "zip",
                "url": "https://api.github.com/repos/sebastianbergmann/dbunit/zipball/390cefcb101e07e1d6400dbdfc3b90ecf2c1279f",
                "reference": "390cefcb101e07e1d6400dbdfc3b90ecf2c1279f",
                "shasum": ""
            },
            "require": {
                "ext-pdo": "*",
                "ext-simplexml": "*",
                "php": ">=5.4",
                "phpunit/phpunit": "~4|~5",
                "symfony/yaml": "~2.1|~3.0"
            },
            "bin": [
                "dbunit"
            ],
            "type": "library",
            "extra": {
                "branch-alias": {
                    "dev-master": "2.0.x-dev"
                }
            },
            "autoload": {
                "classmap": [
                    "src/"
                ]
            },
            "notification-url": "https://packagist.org/downloads/",
            "license": [
                "BSD-3-Clause"
            ],
            "authors": [
                {
                    "name": "Sebastian Bergmann",
                    "email": "sb@sebastian-bergmann.de",
                    "role": "lead"
                }
            ],
            "description": "DbUnit port for PHP/PHPUnit to support database interaction testing.",
            "homepage": "https://github.com/sebastianbergmann/dbunit/",
            "keywords": [
                "database",
                "testing",
                "xunit"
            ],
            "time": "2015-11-03 11:17:01"
        },
        {
            "name": "phpunit/php-code-coverage",
            "version": "4.0.2",
            "source": {
                "type": "git",
                "url": "https://github.com/sebastianbergmann/php-code-coverage.git",
                "reference": "6cba06ff75a1a63a71033e1a01b89056f3af1e8d"
            },
            "dist": {
                "type": "zip",
                "url": "https://api.github.com/repos/sebastianbergmann/php-code-coverage/zipball/6cba06ff75a1a63a71033e1a01b89056f3af1e8d",
                "reference": "6cba06ff75a1a63a71033e1a01b89056f3af1e8d",
                "shasum": ""
            },
            "require": {
                "php": "^5.6 || ^7.0",
                "phpunit/php-file-iterator": "~1.3",
                "phpunit/php-text-template": "~1.2",
                "phpunit/php-token-stream": "^1.4.2",
                "sebastian/code-unit-reverse-lookup": "~1.0",
                "sebastian/environment": "^1.3.2 || ^2.0",
                "sebastian/version": "~1.0|~2.0"
            },
            "require-dev": {
                "ext-xdebug": ">=2.1.4",
                "phpunit/phpunit": "^5.4"
            },
            "suggest": {
                "ext-dom": "*",
                "ext-xdebug": ">=2.4.0",
>>>>>>> b5dd4462
                "ext-xmlwriter": "*"
            },
            "type": "library",
            "extra": {
                "branch-alias": {
<<<<<<< HEAD
                    "dev-master": "2.2.x-dev"
=======
                    "dev-master": "4.0.x-dev"
>>>>>>> b5dd4462
                }
            },
            "autoload": {
                "classmap": [
                    "src/"
                ]
            },
            "notification-url": "https://packagist.org/downloads/",
            "license": [
                "BSD-3-Clause"
            ],
            "authors": [
                {
                    "name": "Sebastian Bergmann",
                    "email": "sb@sebastian-bergmann.de",
                    "role": "lead"
                }
            ],
            "description": "Library that provides collection, processing, and rendering functionality for PHP code coverage information.",
            "homepage": "https://github.com/sebastianbergmann/php-code-coverage",
            "keywords": [
                "coverage",
                "testing",
                "xunit"
            ],
<<<<<<< HEAD
            "time": "2015-10-06 15:47:00"
=======
            "time": "2016-11-01 05:06:24"
>>>>>>> b5dd4462
        },
        {
            "name": "phpunit/php-file-iterator",
            "version": "1.4.1",
            "source": {
                "type": "git",
                "url": "https://github.com/sebastianbergmann/php-file-iterator.git",
                "reference": "6150bf2c35d3fc379e50c7602b75caceaa39dbf0"
            },
            "dist": {
                "type": "zip",
                "url": "https://api.github.com/repos/sebastianbergmann/php-file-iterator/zipball/6150bf2c35d3fc379e50c7602b75caceaa39dbf0",
                "reference": "6150bf2c35d3fc379e50c7602b75caceaa39dbf0",
                "shasum": ""
            },
            "require": {
                "php": ">=5.3.3"
            },
            "type": "library",
            "extra": {
                "branch-alias": {
                    "dev-master": "1.4.x-dev"
                }
            },
            "autoload": {
                "classmap": [
                    "src/"
                ]
            },
            "notification-url": "https://packagist.org/downloads/",
            "license": [
                "BSD-3-Clause"
            ],
            "authors": [
                {
                    "name": "Sebastian Bergmann",
                    "email": "sb@sebastian-bergmann.de",
                    "role": "lead"
                }
            ],
            "description": "FilterIterator implementation that filters files based on a list of suffixes.",
            "homepage": "https://github.com/sebastianbergmann/php-file-iterator/",
            "keywords": [
                "filesystem",
                "iterator"
            ],
            "time": "2015-06-21 13:08:43"
        },
        {
            "name": "phpunit/php-text-template",
            "version": "1.2.1",
            "source": {
                "type": "git",
                "url": "https://github.com/sebastianbergmann/php-text-template.git",
                "reference": "31f8b717e51d9a2afca6c9f046f5d69fc27c8686"
            },
            "dist": {
                "type": "zip",
                "url": "https://api.github.com/repos/sebastianbergmann/php-text-template/zipball/31f8b717e51d9a2afca6c9f046f5d69fc27c8686",
                "reference": "31f8b717e51d9a2afca6c9f046f5d69fc27c8686",
                "shasum": ""
            },
            "require": {
                "php": ">=5.3.3"
            },
            "type": "library",
            "autoload": {
                "classmap": [
                    "src/"
                ]
            },
            "notification-url": "https://packagist.org/downloads/",
            "license": [
                "BSD-3-Clause"
            ],
            "authors": [
                {
                    "name": "Sebastian Bergmann",
                    "email": "sebastian@phpunit.de",
                    "role": "lead"
                }
            ],
            "description": "Simple template engine.",
            "homepage": "https://github.com/sebastianbergmann/php-text-template/",
            "keywords": [
                "template"
            ],
            "time": "2015-06-21 13:50:34"
        },
        {
            "name": "phpunit/php-timer",
<<<<<<< HEAD
            "version": "1.0.7",
            "source": {
                "type": "git",
                "url": "https://github.com/sebastianbergmann/php-timer.git",
                "reference": "3e82f4e9fc92665fafd9157568e4dcb01d014e5b"
            },
            "dist": {
                "type": "zip",
                "url": "https://api.github.com/repos/sebastianbergmann/php-timer/zipball/3e82f4e9fc92665fafd9157568e4dcb01d014e5b",
                "reference": "3e82f4e9fc92665fafd9157568e4dcb01d014e5b",
=======
            "version": "1.0.8",
            "source": {
                "type": "git",
                "url": "https://github.com/sebastianbergmann/php-timer.git",
                "reference": "38e9124049cf1a164f1e4537caf19c99bf1eb260"
            },
            "dist": {
                "type": "zip",
                "url": "https://api.github.com/repos/sebastianbergmann/php-timer/zipball/38e9124049cf1a164f1e4537caf19c99bf1eb260",
                "reference": "38e9124049cf1a164f1e4537caf19c99bf1eb260",
>>>>>>> b5dd4462
                "shasum": ""
            },
            "require": {
                "php": ">=5.3.3"
            },
<<<<<<< HEAD
=======
            "require-dev": {
                "phpunit/phpunit": "~4|~5"
            },
>>>>>>> b5dd4462
            "type": "library",
            "autoload": {
                "classmap": [
                    "src/"
                ]
            },
            "notification-url": "https://packagist.org/downloads/",
            "license": [
                "BSD-3-Clause"
            ],
            "authors": [
                {
                    "name": "Sebastian Bergmann",
                    "email": "sb@sebastian-bergmann.de",
                    "role": "lead"
                }
            ],
            "description": "Utility class for timing",
            "homepage": "https://github.com/sebastianbergmann/php-timer/",
            "keywords": [
                "timer"
            ],
<<<<<<< HEAD
            "time": "2015-06-21 08:01:12"
=======
            "time": "2016-05-12 18:03:57"
>>>>>>> b5dd4462
        },
        {
            "name": "phpunit/php-token-stream",
            "version": "1.4.8",
            "source": {
                "type": "git",
                "url": "https://github.com/sebastianbergmann/php-token-stream.git",
                "reference": "3144ae21711fb6cac0b1ab4cbe63b75ce3d4e8da"
            },
            "dist": {
                "type": "zip",
                "url": "https://api.github.com/repos/sebastianbergmann/php-token-stream/zipball/3144ae21711fb6cac0b1ab4cbe63b75ce3d4e8da",
                "reference": "3144ae21711fb6cac0b1ab4cbe63b75ce3d4e8da",
                "shasum": ""
            },
            "require": {
                "ext-tokenizer": "*",
                "php": ">=5.3.3"
            },
            "require-dev": {
                "phpunit/phpunit": "~4.2"
            },
            "type": "library",
            "extra": {
                "branch-alias": {
                    "dev-master": "1.4-dev"
                }
            },
            "autoload": {
                "classmap": [
                    "src/"
                ]
            },
            "notification-url": "https://packagist.org/downloads/",
            "license": [
                "BSD-3-Clause"
            ],
            "authors": [
                {
                    "name": "Sebastian Bergmann",
                    "email": "sebastian@phpunit.de"
                }
            ],
            "description": "Wrapper around PHP's tokenizer extension.",
            "homepage": "https://github.com/sebastianbergmann/php-token-stream/",
            "keywords": [
                "tokenizer"
            ],
            "time": "2015-09-15 10:49:45"
        },
        {
            "name": "phpunit/phpunit",
<<<<<<< HEAD
            "version": "4.8.24",
            "source": {
                "type": "git",
                "url": "https://github.com/sebastianbergmann/phpunit.git",
                "reference": "a1066c562c52900a142a0e2bbf0582994671385e"
            },
            "dist": {
                "type": "zip",
                "url": "https://api.github.com/repos/sebastianbergmann/phpunit/zipball/a1066c562c52900a142a0e2bbf0582994671385e",
                "reference": "a1066c562c52900a142a0e2bbf0582994671385e",
=======
            "version": "5.6.2",
            "source": {
                "type": "git",
                "url": "https://github.com/sebastianbergmann/phpunit.git",
                "reference": "cd13b23ac5a519a4708e00736c26ee0bb28b2e01"
            },
            "dist": {
                "type": "zip",
                "url": "https://api.github.com/repos/sebastianbergmann/phpunit/zipball/cd13b23ac5a519a4708e00736c26ee0bb28b2e01",
                "reference": "cd13b23ac5a519a4708e00736c26ee0bb28b2e01",
>>>>>>> b5dd4462
                "shasum": ""
            },
            "require": {
                "ext-dom": "*",
                "ext-json": "*",
<<<<<<< HEAD
                "ext-pcre": "*",
                "ext-reflection": "*",
                "ext-spl": "*",
                "php": ">=5.3.3",
                "phpspec/prophecy": "^1.3.1",
                "phpunit/php-code-coverage": "~2.1",
                "phpunit/php-file-iterator": "~1.4",
                "phpunit/php-text-template": "~1.2",
                "phpunit/php-timer": ">=1.0.6",
                "phpunit/phpunit-mock-objects": "~2.3",
                "sebastian/comparator": "~1.1",
                "sebastian/diff": "~1.2",
                "sebastian/environment": "~1.3",
                "sebastian/exporter": "~1.2",
                "sebastian/global-state": "~1.0",
                "sebastian/version": "~1.0",
                "symfony/yaml": "~2.1|~3.0"
            },
            "suggest": {
=======
                "ext-libxml": "*",
                "ext-mbstring": "*",
                "ext-xml": "*",
                "myclabs/deep-copy": "~1.3",
                "php": "^5.6 || ^7.0",
                "phpspec/prophecy": "^1.3.1",
                "phpunit/php-code-coverage": "^4.0.1",
                "phpunit/php-file-iterator": "~1.4",
                "phpunit/php-text-template": "~1.2",
                "phpunit/php-timer": "^1.0.6",
                "phpunit/phpunit-mock-objects": "^3.2",
                "sebastian/comparator": "~1.1",
                "sebastian/diff": "~1.2",
                "sebastian/environment": "^1.3 || ^2.0",
                "sebastian/exporter": "~1.2",
                "sebastian/global-state": "~1.0",
                "sebastian/object-enumerator": "~1.0",
                "sebastian/resource-operations": "~1.0",
                "sebastian/version": "~1.0|~2.0",
                "symfony/yaml": "~2.1|~3.0"
            },
            "conflict": {
                "phpdocumentor/reflection-docblock": "3.0.2"
            },
            "require-dev": {
                "ext-pdo": "*"
            },
            "suggest": {
                "ext-xdebug": "*",
>>>>>>> b5dd4462
                "phpunit/php-invoker": "~1.1"
            },
            "bin": [
                "phpunit"
            ],
            "type": "library",
            "extra": {
                "branch-alias": {
<<<<<<< HEAD
                    "dev-master": "4.8.x-dev"
=======
                    "dev-master": "5.6.x-dev"
>>>>>>> b5dd4462
                }
            },
            "autoload": {
                "classmap": [
                    "src/"
                ]
            },
            "notification-url": "https://packagist.org/downloads/",
            "license": [
                "BSD-3-Clause"
            ],
            "authors": [
                {
                    "name": "Sebastian Bergmann",
                    "email": "sebastian@phpunit.de",
                    "role": "lead"
                }
            ],
            "description": "The PHP Unit Testing framework.",
            "homepage": "https://phpunit.de/",
            "keywords": [
                "phpunit",
                "testing",
                "xunit"
            ],
<<<<<<< HEAD
            "time": "2016-03-14 06:16:08"
        },
        {
            "name": "phpunit/phpunit-mock-objects",
            "version": "2.3.8",
            "source": {
                "type": "git",
                "url": "https://github.com/sebastianbergmann/phpunit-mock-objects.git",
                "reference": "ac8e7a3db35738d56ee9a76e78a4e03d97628983"
            },
            "dist": {
                "type": "zip",
                "url": "https://api.github.com/repos/sebastianbergmann/phpunit-mock-objects/zipball/ac8e7a3db35738d56ee9a76e78a4e03d97628983",
                "reference": "ac8e7a3db35738d56ee9a76e78a4e03d97628983",
=======
            "time": "2016-10-25 07:40:25"
        },
        {
            "name": "phpunit/phpunit-mock-objects",
            "version": "3.4.0",
            "source": {
                "type": "git",
                "url": "https://github.com/sebastianbergmann/phpunit-mock-objects.git",
                "reference": "238d7a2723bce689c79eeac9c7d5e1d623bb9dc2"
            },
            "dist": {
                "type": "zip",
                "url": "https://api.github.com/repos/sebastianbergmann/phpunit-mock-objects/zipball/238d7a2723bce689c79eeac9c7d5e1d623bb9dc2",
                "reference": "238d7a2723bce689c79eeac9c7d5e1d623bb9dc2",
>>>>>>> b5dd4462
                "shasum": ""
            },
            "require": {
                "doctrine/instantiator": "^1.0.2",
<<<<<<< HEAD
                "php": ">=5.3.3",
                "phpunit/php-text-template": "~1.2",
                "sebastian/exporter": "~1.2"
            },
            "require-dev": {
                "phpunit/phpunit": "~4.4"
=======
                "php": "^5.6 || ^7.0",
                "phpunit/php-text-template": "^1.2",
                "sebastian/exporter": "^1.2"
            },
            "conflict": {
                "phpunit/phpunit": "<5.4.0"
            },
            "require-dev": {
                "phpunit/phpunit": "^5.4"
>>>>>>> b5dd4462
            },
            "suggest": {
                "ext-soap": "*"
            },
            "type": "library",
            "extra": {
                "branch-alias": {
<<<<<<< HEAD
                    "dev-master": "2.3.x-dev"
=======
                    "dev-master": "3.2.x-dev"
>>>>>>> b5dd4462
                }
            },
            "autoload": {
                "classmap": [
                    "src/"
                ]
            },
            "notification-url": "https://packagist.org/downloads/",
            "license": [
                "BSD-3-Clause"
            ],
            "authors": [
                {
                    "name": "Sebastian Bergmann",
                    "email": "sb@sebastian-bergmann.de",
                    "role": "lead"
                }
            ],
            "description": "Mock Object library for PHPUnit",
            "homepage": "https://github.com/sebastianbergmann/phpunit-mock-objects/",
            "keywords": [
                "mock",
                "xunit"
            ],
<<<<<<< HEAD
            "time": "2015-10-02 06:51:40"
=======
            "time": "2016-10-09 07:01:45"
        },
        {
            "name": "sebastian/code-unit-reverse-lookup",
            "version": "1.0.0",
            "source": {
                "type": "git",
                "url": "https://github.com/sebastianbergmann/code-unit-reverse-lookup.git",
                "reference": "c36f5e7cfce482fde5bf8d10d41a53591e0198fe"
            },
            "dist": {
                "type": "zip",
                "url": "https://api.github.com/repos/sebastianbergmann/code-unit-reverse-lookup/zipball/c36f5e7cfce482fde5bf8d10d41a53591e0198fe",
                "reference": "c36f5e7cfce482fde5bf8d10d41a53591e0198fe",
                "shasum": ""
            },
            "require": {
                "php": ">=5.6"
            },
            "require-dev": {
                "phpunit/phpunit": "~5"
            },
            "type": "library",
            "extra": {
                "branch-alias": {
                    "dev-master": "1.0.x-dev"
                }
            },
            "autoload": {
                "classmap": [
                    "src/"
                ]
            },
            "notification-url": "https://packagist.org/downloads/",
            "license": [
                "BSD-3-Clause"
            ],
            "authors": [
                {
                    "name": "Sebastian Bergmann",
                    "email": "sebastian@phpunit.de"
                }
            ],
            "description": "Looks up which function or method a line of code belongs to",
            "homepage": "https://github.com/sebastianbergmann/code-unit-reverse-lookup/",
            "time": "2016-02-13 06:45:14"
>>>>>>> b5dd4462
        },
        {
            "name": "sebastian/comparator",
            "version": "1.2.0",
            "source": {
                "type": "git",
                "url": "https://github.com/sebastianbergmann/comparator.git",
                "reference": "937efb279bd37a375bcadf584dec0726f84dbf22"
            },
            "dist": {
                "type": "zip",
                "url": "https://api.github.com/repos/sebastianbergmann/comparator/zipball/937efb279bd37a375bcadf584dec0726f84dbf22",
                "reference": "937efb279bd37a375bcadf584dec0726f84dbf22",
                "shasum": ""
            },
            "require": {
                "php": ">=5.3.3",
                "sebastian/diff": "~1.2",
                "sebastian/exporter": "~1.2"
            },
            "require-dev": {
                "phpunit/phpunit": "~4.4"
            },
            "type": "library",
            "extra": {
                "branch-alias": {
                    "dev-master": "1.2.x-dev"
                }
            },
            "autoload": {
                "classmap": [
                    "src/"
                ]
            },
            "notification-url": "https://packagist.org/downloads/",
            "license": [
                "BSD-3-Clause"
            ],
            "authors": [
                {
                    "name": "Jeff Welch",
                    "email": "whatthejeff@gmail.com"
                },
                {
                    "name": "Volker Dusch",
                    "email": "github@wallbash.com"
                },
                {
                    "name": "Bernhard Schussek",
                    "email": "bschussek@2bepublished.at"
                },
                {
                    "name": "Sebastian Bergmann",
                    "email": "sebastian@phpunit.de"
                }
            ],
            "description": "Provides the functionality to compare PHP values for equality",
            "homepage": "http://www.github.com/sebastianbergmann/comparator",
            "keywords": [
                "comparator",
                "compare",
                "equality"
            ],
            "time": "2015-07-26 15:48:44"
        },
        {
            "name": "sebastian/diff",
            "version": "1.4.1",
            "source": {
                "type": "git",
                "url": "https://github.com/sebastianbergmann/diff.git",
                "reference": "13edfd8706462032c2f52b4b862974dd46b71c9e"
            },
            "dist": {
                "type": "zip",
                "url": "https://api.github.com/repos/sebastianbergmann/diff/zipball/13edfd8706462032c2f52b4b862974dd46b71c9e",
                "reference": "13edfd8706462032c2f52b4b862974dd46b71c9e",
                "shasum": ""
            },
            "require": {
                "php": ">=5.3.3"
            },
            "require-dev": {
                "phpunit/phpunit": "~4.8"
            },
            "type": "library",
            "extra": {
                "branch-alias": {
                    "dev-master": "1.4-dev"
                }
            },
            "autoload": {
                "classmap": [
                    "src/"
                ]
            },
            "notification-url": "https://packagist.org/downloads/",
            "license": [
                "BSD-3-Clause"
            ],
            "authors": [
                {
                    "name": "Kore Nordmann",
                    "email": "mail@kore-nordmann.de"
                },
                {
                    "name": "Sebastian Bergmann",
                    "email": "sebastian@phpunit.de"
                }
            ],
            "description": "Diff implementation",
            "homepage": "https://github.com/sebastianbergmann/diff",
            "keywords": [
                "diff"
            ],
            "time": "2015-12-08 07:14:41"
        },
        {
            "name": "sebastian/environment",
<<<<<<< HEAD
            "version": "1.3.5",
            "source": {
                "type": "git",
                "url": "https://github.com/sebastianbergmann/environment.git",
                "reference": "dc7a29032cf72b54f36dac15a1ca5b3a1b6029bf"
            },
            "dist": {
                "type": "zip",
                "url": "https://api.github.com/repos/sebastianbergmann/environment/zipball/dc7a29032cf72b54f36dac15a1ca5b3a1b6029bf",
                "reference": "dc7a29032cf72b54f36dac15a1ca5b3a1b6029bf",
                "shasum": ""
            },
            "require": {
                "php": ">=5.3.3"
            },
            "require-dev": {
                "phpunit/phpunit": "~4.4"
=======
            "version": "1.3.8",
            "source": {
                "type": "git",
                "url": "https://github.com/sebastianbergmann/environment.git",
                "reference": "be2c607e43ce4c89ecd60e75c6a85c126e754aea"
            },
            "dist": {
                "type": "zip",
                "url": "https://api.github.com/repos/sebastianbergmann/environment/zipball/be2c607e43ce4c89ecd60e75c6a85c126e754aea",
                "reference": "be2c607e43ce4c89ecd60e75c6a85c126e754aea",
                "shasum": ""
            },
            "require": {
                "php": "^5.3.3 || ^7.0"
            },
            "require-dev": {
                "phpunit/phpunit": "^4.8 || ^5.0"
>>>>>>> b5dd4462
            },
            "type": "library",
            "extra": {
                "branch-alias": {
                    "dev-master": "1.3.x-dev"
                }
            },
            "autoload": {
                "classmap": [
                    "src/"
                ]
            },
            "notification-url": "https://packagist.org/downloads/",
            "license": [
                "BSD-3-Clause"
            ],
            "authors": [
                {
                    "name": "Sebastian Bergmann",
                    "email": "sebastian@phpunit.de"
                }
            ],
            "description": "Provides functionality to handle HHVM/PHP environments",
            "homepage": "http://www.github.com/sebastianbergmann/environment",
            "keywords": [
                "Xdebug",
                "environment",
                "hhvm"
            ],
<<<<<<< HEAD
            "time": "2016-02-26 18:40:46"
        },
        {
            "name": "sebastian/exporter",
            "version": "1.2.1",
            "source": {
                "type": "git",
                "url": "https://github.com/sebastianbergmann/exporter.git",
                "reference": "7ae5513327cb536431847bcc0c10edba2701064e"
            },
            "dist": {
                "type": "zip",
                "url": "https://api.github.com/repos/sebastianbergmann/exporter/zipball/7ae5513327cb536431847bcc0c10edba2701064e",
                "reference": "7ae5513327cb536431847bcc0c10edba2701064e",
=======
            "time": "2016-08-18 05:49:44"
        },
        {
            "name": "sebastian/exporter",
            "version": "1.2.2",
            "source": {
                "type": "git",
                "url": "https://github.com/sebastianbergmann/exporter.git",
                "reference": "42c4c2eec485ee3e159ec9884f95b431287edde4"
            },
            "dist": {
                "type": "zip",
                "url": "https://api.github.com/repos/sebastianbergmann/exporter/zipball/42c4c2eec485ee3e159ec9884f95b431287edde4",
                "reference": "42c4c2eec485ee3e159ec9884f95b431287edde4",
>>>>>>> b5dd4462
                "shasum": ""
            },
            "require": {
                "php": ">=5.3.3",
                "sebastian/recursion-context": "~1.0"
            },
            "require-dev": {
<<<<<<< HEAD
=======
                "ext-mbstring": "*",
>>>>>>> b5dd4462
                "phpunit/phpunit": "~4.4"
            },
            "type": "library",
            "extra": {
                "branch-alias": {
<<<<<<< HEAD
                    "dev-master": "1.2.x-dev"
=======
                    "dev-master": "1.3.x-dev"
>>>>>>> b5dd4462
                }
            },
            "autoload": {
                "classmap": [
                    "src/"
                ]
            },
            "notification-url": "https://packagist.org/downloads/",
            "license": [
                "BSD-3-Clause"
            ],
            "authors": [
                {
                    "name": "Jeff Welch",
                    "email": "whatthejeff@gmail.com"
                },
                {
                    "name": "Volker Dusch",
                    "email": "github@wallbash.com"
                },
                {
                    "name": "Bernhard Schussek",
                    "email": "bschussek@2bepublished.at"
                },
                {
                    "name": "Sebastian Bergmann",
                    "email": "sebastian@phpunit.de"
                },
                {
                    "name": "Adam Harvey",
                    "email": "aharvey@php.net"
                }
            ],
            "description": "Provides the functionality to export PHP variables for visualization",
            "homepage": "http://www.github.com/sebastianbergmann/exporter",
            "keywords": [
                "export",
                "exporter"
            ],
<<<<<<< HEAD
            "time": "2015-06-21 07:55:53"
=======
            "time": "2016-06-17 09:04:28"
>>>>>>> b5dd4462
        },
        {
            "name": "sebastian/global-state",
            "version": "1.1.1",
            "source": {
                "type": "git",
                "url": "https://github.com/sebastianbergmann/global-state.git",
                "reference": "bc37d50fea7d017d3d340f230811c9f1d7280af4"
            },
            "dist": {
                "type": "zip",
                "url": "https://api.github.com/repos/sebastianbergmann/global-state/zipball/bc37d50fea7d017d3d340f230811c9f1d7280af4",
                "reference": "bc37d50fea7d017d3d340f230811c9f1d7280af4",
                "shasum": ""
            },
            "require": {
                "php": ">=5.3.3"
            },
            "require-dev": {
                "phpunit/phpunit": "~4.2"
            },
            "suggest": {
                "ext-uopz": "*"
            },
            "type": "library",
            "extra": {
                "branch-alias": {
                    "dev-master": "1.0-dev"
                }
            },
            "autoload": {
                "classmap": [
                    "src/"
                ]
            },
            "notification-url": "https://packagist.org/downloads/",
            "license": [
                "BSD-3-Clause"
            ],
            "authors": [
                {
                    "name": "Sebastian Bergmann",
                    "email": "sebastian@phpunit.de"
                }
            ],
            "description": "Snapshotting of global state",
            "homepage": "http://www.github.com/sebastianbergmann/global-state",
            "keywords": [
                "global state"
            ],
            "time": "2015-10-12 03:26:01"
        },
        {
<<<<<<< HEAD
=======
            "name": "sebastian/object-enumerator",
            "version": "1.0.0",
            "source": {
                "type": "git",
                "url": "https://github.com/sebastianbergmann/object-enumerator.git",
                "reference": "d4ca2fb70344987502567bc50081c03e6192fb26"
            },
            "dist": {
                "type": "zip",
                "url": "https://api.github.com/repos/sebastianbergmann/object-enumerator/zipball/d4ca2fb70344987502567bc50081c03e6192fb26",
                "reference": "d4ca2fb70344987502567bc50081c03e6192fb26",
                "shasum": ""
            },
            "require": {
                "php": ">=5.6",
                "sebastian/recursion-context": "~1.0"
            },
            "require-dev": {
                "phpunit/phpunit": "~5"
            },
            "type": "library",
            "extra": {
                "branch-alias": {
                    "dev-master": "1.0.x-dev"
                }
            },
            "autoload": {
                "classmap": [
                    "src/"
                ]
            },
            "notification-url": "https://packagist.org/downloads/",
            "license": [
                "BSD-3-Clause"
            ],
            "authors": [
                {
                    "name": "Sebastian Bergmann",
                    "email": "sebastian@phpunit.de"
                }
            ],
            "description": "Traverses array structures and object graphs to enumerate all referenced objects",
            "homepage": "https://github.com/sebastianbergmann/object-enumerator/",
            "time": "2016-01-28 13:25:10"
        },
        {
>>>>>>> b5dd4462
            "name": "sebastian/recursion-context",
            "version": "1.0.2",
            "source": {
                "type": "git",
                "url": "https://github.com/sebastianbergmann/recursion-context.git",
                "reference": "913401df809e99e4f47b27cdd781f4a258d58791"
            },
            "dist": {
                "type": "zip",
                "url": "https://api.github.com/repos/sebastianbergmann/recursion-context/zipball/913401df809e99e4f47b27cdd781f4a258d58791",
                "reference": "913401df809e99e4f47b27cdd781f4a258d58791",
                "shasum": ""
            },
            "require": {
                "php": ">=5.3.3"
            },
            "require-dev": {
                "phpunit/phpunit": "~4.4"
            },
            "type": "library",
            "extra": {
                "branch-alias": {
                    "dev-master": "1.0.x-dev"
                }
            },
            "autoload": {
                "classmap": [
                    "src/"
                ]
            },
            "notification-url": "https://packagist.org/downloads/",
            "license": [
                "BSD-3-Clause"
            ],
            "authors": [
                {
                    "name": "Jeff Welch",
                    "email": "whatthejeff@gmail.com"
                },
                {
                    "name": "Sebastian Bergmann",
                    "email": "sebastian@phpunit.de"
                },
                {
                    "name": "Adam Harvey",
                    "email": "aharvey@php.net"
                }
            ],
            "description": "Provides functionality to recursively process PHP variables",
            "homepage": "http://www.github.com/sebastianbergmann/recursion-context",
            "time": "2015-11-11 19:50:13"
        },
        {
<<<<<<< HEAD
            "name": "sebastian/version",
            "version": "1.0.6",
            "source": {
                "type": "git",
                "url": "https://github.com/sebastianbergmann/version.git",
                "reference": "58b3a85e7999757d6ad81c787a1fbf5ff6c628c6"
            },
            "dist": {
                "type": "zip",
                "url": "https://api.github.com/repos/sebastianbergmann/version/zipball/58b3a85e7999757d6ad81c787a1fbf5ff6c628c6",
                "reference": "58b3a85e7999757d6ad81c787a1fbf5ff6c628c6",
                "shasum": ""
            },
            "type": "library",
=======
            "name": "sebastian/resource-operations",
            "version": "1.0.0",
            "source": {
                "type": "git",
                "url": "https://github.com/sebastianbergmann/resource-operations.git",
                "reference": "ce990bb21759f94aeafd30209e8cfcdfa8bc3f52"
            },
            "dist": {
                "type": "zip",
                "url": "https://api.github.com/repos/sebastianbergmann/resource-operations/zipball/ce990bb21759f94aeafd30209e8cfcdfa8bc3f52",
                "reference": "ce990bb21759f94aeafd30209e8cfcdfa8bc3f52",
                "shasum": ""
            },
            "require": {
                "php": ">=5.6.0"
            },
            "type": "library",
            "extra": {
                "branch-alias": {
                    "dev-master": "1.0.x-dev"
                }
            },
            "autoload": {
                "classmap": [
                    "src/"
                ]
            },
            "notification-url": "https://packagist.org/downloads/",
            "license": [
                "BSD-3-Clause"
            ],
            "authors": [
                {
                    "name": "Sebastian Bergmann",
                    "email": "sebastian@phpunit.de"
                }
            ],
            "description": "Provides a list of PHP built-in functions that operate on resources",
            "homepage": "https://www.github.com/sebastianbergmann/resource-operations",
            "time": "2015-07-28 20:34:47"
        },
        {
            "name": "sebastian/version",
            "version": "2.0.0",
            "source": {
                "type": "git",
                "url": "https://github.com/sebastianbergmann/version.git",
                "reference": "c829badbd8fdf16a0bad8aa7fa7971c029f1b9c5"
            },
            "dist": {
                "type": "zip",
                "url": "https://api.github.com/repos/sebastianbergmann/version/zipball/c829badbd8fdf16a0bad8aa7fa7971c029f1b9c5",
                "reference": "c829badbd8fdf16a0bad8aa7fa7971c029f1b9c5",
                "shasum": ""
            },
            "require": {
                "php": ">=5.6"
            },
            "type": "library",
            "extra": {
                "branch-alias": {
                    "dev-master": "2.0.x-dev"
                }
            },
>>>>>>> b5dd4462
            "autoload": {
                "classmap": [
                    "src/"
                ]
            },
            "notification-url": "https://packagist.org/downloads/",
            "license": [
                "BSD-3-Clause"
            ],
            "authors": [
                {
                    "name": "Sebastian Bergmann",
                    "email": "sebastian@phpunit.de",
                    "role": "lead"
                }
            ],
            "description": "Library that helps with managing the version number of Git-hosted PHP projects",
            "homepage": "https://github.com/sebastianbergmann/version",
<<<<<<< HEAD
            "time": "2015-06-21 13:59:46"
        },
        {
            "name": "symfony/yaml",
            "version": "v3.0.4",
            "source": {
                "type": "git",
                "url": "https://github.com/symfony/yaml.git",
                "reference": "0047c8366744a16de7516622c5b7355336afae96"
            },
            "dist": {
                "type": "zip",
                "url": "https://api.github.com/repos/symfony/yaml/zipball/0047c8366744a16de7516622c5b7355336afae96",
                "reference": "0047c8366744a16de7516622c5b7355336afae96",
=======
            "time": "2016-02-04 12:56:52"
        },
        {
            "name": "symfony/yaml",
            "version": "v3.1.6",
            "source": {
                "type": "git",
                "url": "https://github.com/symfony/yaml.git",
                "reference": "7ff51b06c6c3d5cc6686df69004a42c69df09e27"
            },
            "dist": {
                "type": "zip",
                "url": "https://api.github.com/repos/symfony/yaml/zipball/7ff51b06c6c3d5cc6686df69004a42c69df09e27",
                "reference": "7ff51b06c6c3d5cc6686df69004a42c69df09e27",
>>>>>>> b5dd4462
                "shasum": ""
            },
            "require": {
                "php": ">=5.5.9"
            },
            "type": "library",
            "extra": {
                "branch-alias": {
<<<<<<< HEAD
                    "dev-master": "3.0-dev"
=======
                    "dev-master": "3.1-dev"
>>>>>>> b5dd4462
                }
            },
            "autoload": {
                "psr-4": {
                    "Symfony\\Component\\Yaml\\": ""
                },
                "exclude-from-classmap": [
                    "/Tests/"
                ]
            },
            "notification-url": "https://packagist.org/downloads/",
            "license": [
                "MIT"
            ],
            "authors": [
                {
                    "name": "Fabien Potencier",
                    "email": "fabien@symfony.com"
                },
                {
                    "name": "Symfony Community",
                    "homepage": "https://symfony.com/contributors"
                }
            ],
            "description": "Symfony Yaml Component",
            "homepage": "https://symfony.com",
<<<<<<< HEAD
            "time": "2016-03-04 07:55:57"
=======
            "time": "2016-10-24 18:41:13"
        },
        {
            "name": "webmozart/assert",
            "version": "1.1.0",
            "source": {
                "type": "git",
                "url": "https://github.com/webmozart/assert.git",
                "reference": "bb2d123231c095735130cc8f6d31385a44c7b308"
            },
            "dist": {
                "type": "zip",
                "url": "https://api.github.com/repos/webmozart/assert/zipball/bb2d123231c095735130cc8f6d31385a44c7b308",
                "reference": "bb2d123231c095735130cc8f6d31385a44c7b308",
                "shasum": ""
            },
            "require": {
                "php": "^5.3.3|^7.0"
            },
            "require-dev": {
                "phpunit/phpunit": "^4.6",
                "sebastian/version": "^1.0.1"
            },
            "type": "library",
            "extra": {
                "branch-alias": {
                    "dev-master": "1.2-dev"
                }
            },
            "autoload": {
                "psr-4": {
                    "Webmozart\\Assert\\": "src/"
                }
            },
            "notification-url": "https://packagist.org/downloads/",
            "license": [
                "MIT"
            ],
            "authors": [
                {
                    "name": "Bernhard Schussek",
                    "email": "bschussek@gmail.com"
                }
            ],
            "description": "Assertions to validate method input/output with nice error messages.",
            "keywords": [
                "assert",
                "check",
                "validate"
            ],
            "time": "2016-08-09 15:02:57"
>>>>>>> b5dd4462
        }
    ],
    "aliases": [],
    "minimum-stability": "stable",
    "stability-flags": [],
    "prefer-stable": false,
    "prefer-lowest": false,
    "platform": {
        "php": ">=5.5",
        "ext-pdo": "*"
    },
    "platform-dev": []
}<|MERGE_RESOLUTION|>--- conflicted
+++ resolved
@@ -4,13 +4,8 @@
         "Read more about it at https://getcomposer.org/doc/01-basic-usage.md#composer-lock-the-lock-file",
         "This file is @generated automatically"
     ],
-<<<<<<< HEAD
-    "hash": "d367e6c3b956c8ca0de17c9d5878da60",
-    "content-hash": "e2c4694652f7db1c1a2b7c6779967456",
-=======
     "hash": "7db1854a8a4cf6907b2bfe0ccc749c48",
     "content-hash": "0cd6de5d196067e37cd4f73ed50c75a9",
->>>>>>> b5dd4462
     "packages": [],
     "packages-dev": [
         {
@@ -68,30 +63,6 @@
             "time": "2015-06-14 21:17:01"
         },
         {
-<<<<<<< HEAD
-            "name": "phpdocumentor/reflection-docblock",
-            "version": "2.0.4",
-            "source": {
-                "type": "git",
-                "url": "https://github.com/phpDocumentor/ReflectionDocBlock.git",
-                "reference": "d68dbdc53dc358a816f00b300704702b2eaff7b8"
-            },
-            "dist": {
-                "type": "zip",
-                "url": "https://api.github.com/repos/phpDocumentor/ReflectionDocBlock/zipball/d68dbdc53dc358a816f00b300704702b2eaff7b8",
-                "reference": "d68dbdc53dc358a816f00b300704702b2eaff7b8",
-                "shasum": ""
-            },
-            "require": {
-                "php": ">=5.3.3"
-            },
-            "require-dev": {
-                "phpunit/phpunit": "~4.0"
-            },
-            "suggest": {
-                "dflydev/markdown": "~1.0",
-                "erusev/parsedown": "~1.0"
-=======
             "name": "myclabs/deep-copy",
             "version": "1.5.5",
             "source": {
@@ -253,26 +224,16 @@
             "require-dev": {
                 "mockery/mockery": "^0.9.4",
                 "phpunit/phpunit": "^5.2||^4.8.24"
->>>>>>> b5dd4462
-            },
-            "type": "library",
-            "extra": {
-                "branch-alias": {
-<<<<<<< HEAD
-                    "dev-master": "2.0.x-dev"
-                }
-            },
-            "autoload": {
-                "psr-0": {
-                    "phpDocumentor": [
-=======
+            },
+            "type": "library",
+            "extra": {
+                "branch-alias": {
                     "dev-master": "1.0.x-dev"
                 }
             },
             "autoload": {
                 "psr-4": {
                     "phpDocumentor\\Reflection\\": [
->>>>>>> b5dd4462
                         "src/"
                     ]
                 }
@@ -284,25 +245,6 @@
             "authors": [
                 {
                     "name": "Mike van Riel",
-<<<<<<< HEAD
-                    "email": "mike.vanriel@naenius.com"
-                }
-            ],
-            "time": "2015-02-03 12:10:50"
-        },
-        {
-            "name": "phpspec/prophecy",
-            "version": "v1.6.0",
-            "source": {
-                "type": "git",
-                "url": "https://github.com/phpspec/prophecy.git",
-                "reference": "3c91bdf81797d725b14cb62906f9a4ce44235972"
-            },
-            "dist": {
-                "type": "zip",
-                "url": "https://api.github.com/repos/phpspec/prophecy/zipball/3c91bdf81797d725b14cb62906f9a4ce44235972",
-                "reference": "3c91bdf81797d725b14cb62906f9a4ce44235972",
-=======
                     "email": "me@mikevanriel.com"
                 }
             ],
@@ -320,36 +262,22 @@
                 "type": "zip",
                 "url": "https://api.github.com/repos/phpspec/prophecy/zipball/58a8137754bc24b25740d4281399a4a3596058e0",
                 "reference": "58a8137754bc24b25740d4281399a4a3596058e0",
->>>>>>> b5dd4462
                 "shasum": ""
             },
             "require": {
                 "doctrine/instantiator": "^1.0.2",
                 "php": "^5.3|^7.0",
-<<<<<<< HEAD
-                "phpdocumentor/reflection-docblock": "~2.0",
-                "sebastian/comparator": "~1.1",
-                "sebastian/recursion-context": "~1.0"
-            },
-            "require-dev": {
-                "phpspec/phpspec": "~2.0"
-=======
                 "phpdocumentor/reflection-docblock": "^2.0|^3.0.2",
                 "sebastian/comparator": "^1.1",
                 "sebastian/recursion-context": "^1.0"
             },
             "require-dev": {
                 "phpspec/phpspec": "^2.0"
->>>>>>> b5dd4462
-            },
-            "type": "library",
-            "extra": {
-                "branch-alias": {
-<<<<<<< HEAD
-                    "dev-master": "1.5.x-dev"
-=======
+            },
+            "type": "library",
+            "extra": {
+                "branch-alias": {
                     "dev-master": "1.6.x-dev"
->>>>>>> b5dd4462
                 }
             },
             "autoload": {
@@ -382,39 +310,6 @@
                 "spy",
                 "stub"
             ],
-<<<<<<< HEAD
-            "time": "2016-02-15 07:46:21"
-        },
-        {
-            "name": "phpunit/php-code-coverage",
-            "version": "2.2.4",
-            "source": {
-                "type": "git",
-                "url": "https://github.com/sebastianbergmann/php-code-coverage.git",
-                "reference": "eabf68b476ac7d0f73793aada060f1c1a9bf8979"
-            },
-            "dist": {
-                "type": "zip",
-                "url": "https://api.github.com/repos/sebastianbergmann/php-code-coverage/zipball/eabf68b476ac7d0f73793aada060f1c1a9bf8979",
-                "reference": "eabf68b476ac7d0f73793aada060f1c1a9bf8979",
-                "shasum": ""
-            },
-            "require": {
-                "php": ">=5.3.3",
-                "phpunit/php-file-iterator": "~1.3",
-                "phpunit/php-text-template": "~1.2",
-                "phpunit/php-token-stream": "~1.3",
-                "sebastian/environment": "^1.3.2",
-                "sebastian/version": "~1.0"
-            },
-            "require-dev": {
-                "ext-xdebug": ">=2.1.4",
-                "phpunit/phpunit": "~4"
-            },
-            "suggest": {
-                "ext-dom": "*",
-                "ext-xdebug": ">=2.2.1",
-=======
             "time": "2016-06-07 08:13:47"
         },
         {
@@ -502,17 +397,12 @@
             "suggest": {
                 "ext-dom": "*",
                 "ext-xdebug": ">=2.4.0",
->>>>>>> b5dd4462
                 "ext-xmlwriter": "*"
             },
             "type": "library",
             "extra": {
                 "branch-alias": {
-<<<<<<< HEAD
-                    "dev-master": "2.2.x-dev"
-=======
                     "dev-master": "4.0.x-dev"
->>>>>>> b5dd4462
                 }
             },
             "autoload": {
@@ -538,11 +428,7 @@
                 "testing",
                 "xunit"
             ],
-<<<<<<< HEAD
-            "time": "2015-10-06 15:47:00"
-=======
             "time": "2016-11-01 05:06:24"
->>>>>>> b5dd4462
         },
         {
             "name": "phpunit/php-file-iterator",
@@ -634,18 +520,6 @@
         },
         {
             "name": "phpunit/php-timer",
-<<<<<<< HEAD
-            "version": "1.0.7",
-            "source": {
-                "type": "git",
-                "url": "https://github.com/sebastianbergmann/php-timer.git",
-                "reference": "3e82f4e9fc92665fafd9157568e4dcb01d014e5b"
-            },
-            "dist": {
-                "type": "zip",
-                "url": "https://api.github.com/repos/sebastianbergmann/php-timer/zipball/3e82f4e9fc92665fafd9157568e4dcb01d014e5b",
-                "reference": "3e82f4e9fc92665fafd9157568e4dcb01d014e5b",
-=======
             "version": "1.0.8",
             "source": {
                 "type": "git",
@@ -656,18 +530,14 @@
                 "type": "zip",
                 "url": "https://api.github.com/repos/sebastianbergmann/php-timer/zipball/38e9124049cf1a164f1e4537caf19c99bf1eb260",
                 "reference": "38e9124049cf1a164f1e4537caf19c99bf1eb260",
->>>>>>> b5dd4462
                 "shasum": ""
             },
             "require": {
                 "php": ">=5.3.3"
             },
-<<<<<<< HEAD
-=======
             "require-dev": {
                 "phpunit/phpunit": "~4|~5"
             },
->>>>>>> b5dd4462
             "type": "library",
             "autoload": {
                 "classmap": [
@@ -690,11 +560,7 @@
             "keywords": [
                 "timer"
             ],
-<<<<<<< HEAD
-            "time": "2015-06-21 08:01:12"
-=======
             "time": "2016-05-12 18:03:57"
->>>>>>> b5dd4462
         },
         {
             "name": "phpunit/php-token-stream",
@@ -747,18 +613,6 @@
         },
         {
             "name": "phpunit/phpunit",
-<<<<<<< HEAD
-            "version": "4.8.24",
-            "source": {
-                "type": "git",
-                "url": "https://github.com/sebastianbergmann/phpunit.git",
-                "reference": "a1066c562c52900a142a0e2bbf0582994671385e"
-            },
-            "dist": {
-                "type": "zip",
-                "url": "https://api.github.com/repos/sebastianbergmann/phpunit/zipball/a1066c562c52900a142a0e2bbf0582994671385e",
-                "reference": "a1066c562c52900a142a0e2bbf0582994671385e",
-=======
             "version": "5.6.2",
             "source": {
                 "type": "git",
@@ -769,33 +623,11 @@
                 "type": "zip",
                 "url": "https://api.github.com/repos/sebastianbergmann/phpunit/zipball/cd13b23ac5a519a4708e00736c26ee0bb28b2e01",
                 "reference": "cd13b23ac5a519a4708e00736c26ee0bb28b2e01",
->>>>>>> b5dd4462
                 "shasum": ""
             },
             "require": {
                 "ext-dom": "*",
                 "ext-json": "*",
-<<<<<<< HEAD
-                "ext-pcre": "*",
-                "ext-reflection": "*",
-                "ext-spl": "*",
-                "php": ">=5.3.3",
-                "phpspec/prophecy": "^1.3.1",
-                "phpunit/php-code-coverage": "~2.1",
-                "phpunit/php-file-iterator": "~1.4",
-                "phpunit/php-text-template": "~1.2",
-                "phpunit/php-timer": ">=1.0.6",
-                "phpunit/phpunit-mock-objects": "~2.3",
-                "sebastian/comparator": "~1.1",
-                "sebastian/diff": "~1.2",
-                "sebastian/environment": "~1.3",
-                "sebastian/exporter": "~1.2",
-                "sebastian/global-state": "~1.0",
-                "sebastian/version": "~1.0",
-                "symfony/yaml": "~2.1|~3.0"
-            },
-            "suggest": {
-=======
                 "ext-libxml": "*",
                 "ext-mbstring": "*",
                 "ext-xml": "*",
@@ -825,7 +657,6 @@
             },
             "suggest": {
                 "ext-xdebug": "*",
->>>>>>> b5dd4462
                 "phpunit/php-invoker": "~1.1"
             },
             "bin": [
@@ -834,11 +665,7 @@
             "type": "library",
             "extra": {
                 "branch-alias": {
-<<<<<<< HEAD
-                    "dev-master": "4.8.x-dev"
-=======
                     "dev-master": "5.6.x-dev"
->>>>>>> b5dd4462
                 }
             },
             "autoload": {
@@ -864,22 +691,6 @@
                 "testing",
                 "xunit"
             ],
-<<<<<<< HEAD
-            "time": "2016-03-14 06:16:08"
-        },
-        {
-            "name": "phpunit/phpunit-mock-objects",
-            "version": "2.3.8",
-            "source": {
-                "type": "git",
-                "url": "https://github.com/sebastianbergmann/phpunit-mock-objects.git",
-                "reference": "ac8e7a3db35738d56ee9a76e78a4e03d97628983"
-            },
-            "dist": {
-                "type": "zip",
-                "url": "https://api.github.com/repos/sebastianbergmann/phpunit-mock-objects/zipball/ac8e7a3db35738d56ee9a76e78a4e03d97628983",
-                "reference": "ac8e7a3db35738d56ee9a76e78a4e03d97628983",
-=======
             "time": "2016-10-25 07:40:25"
         },
         {
@@ -894,19 +705,10 @@
                 "type": "zip",
                 "url": "https://api.github.com/repos/sebastianbergmann/phpunit-mock-objects/zipball/238d7a2723bce689c79eeac9c7d5e1d623bb9dc2",
                 "reference": "238d7a2723bce689c79eeac9c7d5e1d623bb9dc2",
->>>>>>> b5dd4462
                 "shasum": ""
             },
             "require": {
                 "doctrine/instantiator": "^1.0.2",
-<<<<<<< HEAD
-                "php": ">=5.3.3",
-                "phpunit/php-text-template": "~1.2",
-                "sebastian/exporter": "~1.2"
-            },
-            "require-dev": {
-                "phpunit/phpunit": "~4.4"
-=======
                 "php": "^5.6 || ^7.0",
                 "phpunit/php-text-template": "^1.2",
                 "sebastian/exporter": "^1.2"
@@ -916,7 +718,6 @@
             },
             "require-dev": {
                 "phpunit/phpunit": "^5.4"
->>>>>>> b5dd4462
             },
             "suggest": {
                 "ext-soap": "*"
@@ -924,11 +725,7 @@
             "type": "library",
             "extra": {
                 "branch-alias": {
-<<<<<<< HEAD
-                    "dev-master": "2.3.x-dev"
-=======
                     "dev-master": "3.2.x-dev"
->>>>>>> b5dd4462
                 }
             },
             "autoload": {
@@ -953,9 +750,6 @@
                 "mock",
                 "xunit"
             ],
-<<<<<<< HEAD
-            "time": "2015-10-02 06:51:40"
-=======
             "time": "2016-10-09 07:01:45"
         },
         {
@@ -1002,7 +796,6 @@
             "description": "Looks up which function or method a line of code belongs to",
             "homepage": "https://github.com/sebastianbergmann/code-unit-reverse-lookup/",
             "time": "2016-02-13 06:45:14"
->>>>>>> b5dd4462
         },
         {
             "name": "sebastian/comparator",
@@ -1122,25 +915,6 @@
         },
         {
             "name": "sebastian/environment",
-<<<<<<< HEAD
-            "version": "1.3.5",
-            "source": {
-                "type": "git",
-                "url": "https://github.com/sebastianbergmann/environment.git",
-                "reference": "dc7a29032cf72b54f36dac15a1ca5b3a1b6029bf"
-            },
-            "dist": {
-                "type": "zip",
-                "url": "https://api.github.com/repos/sebastianbergmann/environment/zipball/dc7a29032cf72b54f36dac15a1ca5b3a1b6029bf",
-                "reference": "dc7a29032cf72b54f36dac15a1ca5b3a1b6029bf",
-                "shasum": ""
-            },
-            "require": {
-                "php": ">=5.3.3"
-            },
-            "require-dev": {
-                "phpunit/phpunit": "~4.4"
-=======
             "version": "1.3.8",
             "source": {
                 "type": "git",
@@ -1158,7 +932,6 @@
             },
             "require-dev": {
                 "phpunit/phpunit": "^4.8 || ^5.0"
->>>>>>> b5dd4462
             },
             "type": "library",
             "extra": {
@@ -1188,22 +961,6 @@
                 "environment",
                 "hhvm"
             ],
-<<<<<<< HEAD
-            "time": "2016-02-26 18:40:46"
-        },
-        {
-            "name": "sebastian/exporter",
-            "version": "1.2.1",
-            "source": {
-                "type": "git",
-                "url": "https://github.com/sebastianbergmann/exporter.git",
-                "reference": "7ae5513327cb536431847bcc0c10edba2701064e"
-            },
-            "dist": {
-                "type": "zip",
-                "url": "https://api.github.com/repos/sebastianbergmann/exporter/zipball/7ae5513327cb536431847bcc0c10edba2701064e",
-                "reference": "7ae5513327cb536431847bcc0c10edba2701064e",
-=======
             "time": "2016-08-18 05:49:44"
         },
         {
@@ -1218,7 +975,6 @@
                 "type": "zip",
                 "url": "https://api.github.com/repos/sebastianbergmann/exporter/zipball/42c4c2eec485ee3e159ec9884f95b431287edde4",
                 "reference": "42c4c2eec485ee3e159ec9884f95b431287edde4",
->>>>>>> b5dd4462
                 "shasum": ""
             },
             "require": {
@@ -1226,20 +982,13 @@
                 "sebastian/recursion-context": "~1.0"
             },
             "require-dev": {
-<<<<<<< HEAD
-=======
                 "ext-mbstring": "*",
->>>>>>> b5dd4462
                 "phpunit/phpunit": "~4.4"
             },
             "type": "library",
             "extra": {
                 "branch-alias": {
-<<<<<<< HEAD
-                    "dev-master": "1.2.x-dev"
-=======
                     "dev-master": "1.3.x-dev"
->>>>>>> b5dd4462
                 }
             },
             "autoload": {
@@ -1279,11 +1028,7 @@
                 "export",
                 "exporter"
             ],
-<<<<<<< HEAD
-            "time": "2015-06-21 07:55:53"
-=======
             "time": "2016-06-17 09:04:28"
->>>>>>> b5dd4462
         },
         {
             "name": "sebastian/global-state",
@@ -1337,8 +1082,6 @@
             "time": "2015-10-12 03:26:01"
         },
         {
-<<<<<<< HEAD
-=======
             "name": "sebastian/object-enumerator",
             "version": "1.0.0",
             "source": {
@@ -1385,7 +1128,6 @@
             "time": "2016-01-28 13:25:10"
         },
         {
->>>>>>> b5dd4462
             "name": "sebastian/recursion-context",
             "version": "1.0.2",
             "source": {
@@ -1439,22 +1181,6 @@
             "time": "2015-11-11 19:50:13"
         },
         {
-<<<<<<< HEAD
-            "name": "sebastian/version",
-            "version": "1.0.6",
-            "source": {
-                "type": "git",
-                "url": "https://github.com/sebastianbergmann/version.git",
-                "reference": "58b3a85e7999757d6ad81c787a1fbf5ff6c628c6"
-            },
-            "dist": {
-                "type": "zip",
-                "url": "https://api.github.com/repos/sebastianbergmann/version/zipball/58b3a85e7999757d6ad81c787a1fbf5ff6c628c6",
-                "reference": "58b3a85e7999757d6ad81c787a1fbf5ff6c628c6",
-                "shasum": ""
-            },
-            "type": "library",
-=======
             "name": "sebastian/resource-operations",
             "version": "1.0.0",
             "source": {
@@ -1519,7 +1245,6 @@
                     "dev-master": "2.0.x-dev"
                 }
             },
->>>>>>> b5dd4462
             "autoload": {
                 "classmap": [
                     "src/"
@@ -1538,22 +1263,6 @@
             ],
             "description": "Library that helps with managing the version number of Git-hosted PHP projects",
             "homepage": "https://github.com/sebastianbergmann/version",
-<<<<<<< HEAD
-            "time": "2015-06-21 13:59:46"
-        },
-        {
-            "name": "symfony/yaml",
-            "version": "v3.0.4",
-            "source": {
-                "type": "git",
-                "url": "https://github.com/symfony/yaml.git",
-                "reference": "0047c8366744a16de7516622c5b7355336afae96"
-            },
-            "dist": {
-                "type": "zip",
-                "url": "https://api.github.com/repos/symfony/yaml/zipball/0047c8366744a16de7516622c5b7355336afae96",
-                "reference": "0047c8366744a16de7516622c5b7355336afae96",
-=======
             "time": "2016-02-04 12:56:52"
         },
         {
@@ -1568,7 +1277,6 @@
                 "type": "zip",
                 "url": "https://api.github.com/repos/symfony/yaml/zipball/7ff51b06c6c3d5cc6686df69004a42c69df09e27",
                 "reference": "7ff51b06c6c3d5cc6686df69004a42c69df09e27",
->>>>>>> b5dd4462
                 "shasum": ""
             },
             "require": {
@@ -1577,11 +1285,7 @@
             "type": "library",
             "extra": {
                 "branch-alias": {
-<<<<<<< HEAD
-                    "dev-master": "3.0-dev"
-=======
                     "dev-master": "3.1-dev"
->>>>>>> b5dd4462
                 }
             },
             "autoload": {
@@ -1608,9 +1312,6 @@
             ],
             "description": "Symfony Yaml Component",
             "homepage": "https://symfony.com",
-<<<<<<< HEAD
-            "time": "2016-03-04 07:55:57"
-=======
             "time": "2016-10-24 18:41:13"
         },
         {
@@ -1662,7 +1363,6 @@
                 "validate"
             ],
             "time": "2016-08-09 15:02:57"
->>>>>>> b5dd4462
         }
     ],
     "aliases": [],
